--- conflicted
+++ resolved
@@ -21,13 +21,8 @@
     "@capacitor/ios": "^8.0.0"
   },
   "devDependencies": {
-<<<<<<< HEAD
     "@capacitor/cli": "^8.0.0",
-    "vite": "^5.4.2"
-=======
-    "@capacitor/cli": "next",
     "vite": "^7.2.4"
->>>>>>> a118f77c
   },
   "author": "",
   "license": "ISC"
