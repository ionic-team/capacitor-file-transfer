{
  "name": "capacitor-file-transfer-example-app",
  "version": "1.0.0",
  "description": "Capacitor File Transfer Example App",
  "type": "module",
  "keywords": [
    "capacitor",
    "mobile"
  ],
  "scripts": {
    "start": "vite",
    "build": "vite build && npx cap sync",
    "preview": "vite preview"
  },
  "dependencies": {
    "@capacitor/android": "next",
    "@capacitor/core": "next",
    "@capacitor/file-transfer": "file:../capacitor-plugin",
<<<<<<< HEAD
    "@capacitor/file-viewer": "^1.0.2",
    "@capacitor/filesystem": "^7.1.3",
=======
    "@capacitor/file-viewer": "next",
    "@capacitor/filesystem": "next",
>>>>>>> de3fbf33
    "@capacitor/ios": "next"
  },
  "devDependencies": {
    "@capacitor/cli": "next",
    "vite": "^5.4.2"
  },
  "author": "",
  "license": "ISC"
}<|MERGE_RESOLUTION|>--- conflicted
+++ resolved
@@ -16,13 +16,8 @@
     "@capacitor/android": "next",
     "@capacitor/core": "next",
     "@capacitor/file-transfer": "file:../capacitor-plugin",
-<<<<<<< HEAD
-    "@capacitor/file-viewer": "^1.0.2",
-    "@capacitor/filesystem": "^7.1.3",
-=======
     "@capacitor/file-viewer": "next",
     "@capacitor/filesystem": "next",
->>>>>>> de3fbf33
     "@capacitor/ios": "next"
   },
   "devDependencies": {
